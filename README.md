--- conflicted
+++ resolved
@@ -17,14 +17,10 @@
 
 > [!NOTE]
 > **You can't upload to Prusa Connect faster then every 10 seconds.**
-<<<<<<< HEAD
+> 
 > _They are providing this service for free - don't complain!_
 
 ## Extra
 
 For more information, see [Prusa Connect](https://connect.prusa3d.com/) and the
-[API Docs](https://connect.prusa3d.com/docs/cameras/openapi/)
-=======
-> 
-> _They are providing this service for free - don't complain!_
->>>>>>> 1e39ab8c
+[API Docs](https://connect.prusa3d.com/docs/cameras/openapi/)